
# Copyright 2016-2018 Euratom
# Copyright 2016-2018 United Kingdom Atomic Energy Authority
# Copyright 2016-2018 Centro de Investigaciones Energéticas, Medioambientales y Tecnológicas
#
# Licensed under the EUPL, Version 1.1 or – as soon they will be approved by the
# European Commission - subsequent versions of the EUPL (the "Licence");
# You may not use this work except in compliance with the Licence.
# You may obtain a copy of the Licence at:
#
# https://joinup.ec.europa.eu/software/page/eupl5
#
# Unless required by applicable law or agreed to in writing, software distributed
# under the Licence is distributed on an "AS IS" basis, WITHOUT WARRANTIES OR
# CONDITIONS OF ANY KIND, either express or implied.
#
# See the Licence for the specific language governing permissions and limitations
# under the Licence.

import numpy as np

from cherab.core.utility import PhotonToJ
from cherab.core.atomic.elements import lookup_isotope, hydrogen
from cherab.openadas import OpenADAS

from cherab.solps.mesh_geometry import SOLPSMesh
from cherab.solps.solps_plasma import SOLPSSimulation, prefer_element, eirene_flux_to_velocity, b2_flux_to_velocity


def load_solps_from_mdsplus(mds_server, ref_number):
    """
    Load a SOLPS simulation from a MDSplus server.

    :param str mds_server: Server address.
    :param int ref_number: Simulation reference number.
    :rtype: SOLPSSimulation
    """

    from MDSplus import Connection as MDSConnection, MdsException

    # Setup connection to server
    conn = MDSConnection(mds_server)
    conn.openTree('solps', ref_number)

    # Load SOLPS mesh geometry and lookup arrays
    mesh = load_mesh_from_mdsplus(conn, MdsException)

    # Load each plasma species in simulation
    ns = conn.get(r'\SOLPS::TOP.IDENT.NS').data()  # Number of species
    zn = conn.get(r'\SOLPS::TOP.SNAPSHOT.GRID.ZN').data().astype(int)  # Nuclear charge
    am = np.round(conn.get(r'\SOLPS::TOP.SNAPSHOT.GRID.AM').data()).astype(int)  # Atomic mass number
    charge = conn.get(r'\SOLPS::TOP.SNAPSHOT.GRID.ZA').data().astype(int)   # Ionisation/charge

    species_list = []
    neutral_indx = []
    for i in range(ns):
        isotope = lookup_isotope(zn[i], number=am[i])
        species = prefer_element(isotope)  # Prefer Element over Isotope if the mass number is the same
        species_list.append((species.name, charge[i]))
        if charge[i] == 0:
            neutral_indx.append(i)

    sim = SOLPSSimulation(mesh, species_list)
    nx = mesh.nx
    ny = mesh.ny

    ##########################
    # Magnetic field vectors #
    sim.b_field = conn.get(r'\SOLPS::TOP.SNAPSHOT.B').data()[:3]
    # sim.b_field_cylindrical is created automatically

    # Load electron temperature and density
    sim.electron_temperature = conn.get(r'\SOLPS::TOP.SNAPSHOT.TE').data()
    sim.electron_density = conn.get(r'\SOLPS::TOP.SNAPSHOT.NE').data()

    # Load ion temperature
    sim.ion_temperature = conn.get(r'\SOLPS::TOP.SNAPSHOT.TI').data()

    # Load species density
    sim.species_density = conn.get(r'\SOLPS::TOP.SNAPSHOT.NA').data()

    # Load parallel velocity
    parallel_velocity = conn.get(r'\SOLPS::TOP.SNAPSHOT.UA').data()

    # Load poloidal and radial particle fluxes for velocity calculation
    poloidal_flux = conn.get(r'\SOLPS::TOP.SNAPSHOT.FNAX').data()
    radial_flux = conn.get(r'\SOLPS::TOP.SNAPSHOT.FNAY').data()

    # B2 fluxes are defined between cells, so correcting array shapes if needed
    if poloidal_flux.shape[2] == nx - 1:
        poloidal_flux = np.concatenate((np.zeros((ns, ny, 1)), poloidal_flux), axis=2)

    if radial_flux.shape[1] == ny - 1:
        radial_flux = np.concatenate((np.zeros((ns, 1, nx)), radial_flux), axis=1)

    # Setting velocities from B2 flux
    sim.velocities_cylindrical = b2_flux_to_velocity(sim, poloidal_flux, radial_flux, parallel_velocity)

    # Obtaining additional data from EIRENE and replacing data for neutrals

    try:
        # Replace the species densities
        neutral_density = conn.get(r'\SOLPS::TOP.SNAPSHOT.DAB2').data()  # this will throw a TypeError is neutral_density is not an array
        # We can update the data without re-initialising interpolators because they use pointers
        sim.species_density[neutral_indx] = neutral_density[:]

    except (MdsException, TypeError):
        print("Warning! This is B2 stand-alone simulation.")
        b2_standalone = True
    else:
        b2_standalone = False

    if not b2_standalone:
        # Obtaining neutral atom velocity from EIRENE flux
        # Note that if the output for fluxes was turned off, PFLA and RFLA' are all zeros
        try:
            neutral_poloidal_flux = conn.get(r'\SOLPS::TOP.SNAPSHOT.PFLA').data()[:]
            neutral_radial_flux = conn.get(r'\SOLPS::TOP.SNAPSHOT.RFLA').data()[:]

            if np.any(neutral_poloidal_flux) or np.any(neutral_radial_flux):
                sim.velocities_cylindrical[neutral_indx] = eirene_flux_to_velocity(sim, neutral_poloidal_flux, neutral_radial_flux,
                                                                                   parallel_velocity[neutral_indx])
                sim.velocities_cylindrical = sim.velocities_cylindrical  # Updating sim.velocities

        except (MdsException, TypeError):
            pass

        # Obtaining neutral temperatures
        try:
            sim.neutral_temperature = conn.get(r'\SOLPS::TOP.SNAPSHOT.TAB2').data()[:]
        except (MdsException, TypeError):
            pass

    ###############################
    # Load extra data from server #
    ###############################

    ####################
    # Integrated power #
    try:
        linerad = np.sum(conn.get(r'\SOLPS::TOP.SNAPSHOT.RQRAD').data()[:], axis=0)
    except (MdsException, TypeError):
        linerad = 0

    try:
        brmrad = np.sum(conn.get(r'\SOLPS::TOP.SNAPSHOT.RQBRM').data()[:], axis=0)
    except (MdsException, TypeError):
        brmrad = 0

    try:
        eneutrad = conn.get(r'\SOLPS::TOP.SNAPSHOT.ENEUTRAD').data()[:]
        if np.ndim(eneutrad) == 3:
            neurad = np.abs(np.sum(eneutrad, axis=0))
        else:
            neurad = np.abs(eneutrad)
    except (MdsException, TypeError):
        neurad = 0

    total_rad = linerad + brmrad + neurad

<<<<<<< HEAD
    if isinstance(total_rad, np.ndarray):
=======
    if np.any(total_rad != 0):
>>>>>>> d9daaad6
        sim.total_radiation = total_rad / mesh.vol

    ########################################
    # Molecular and total H-alpha emission #
    try:
        halpha_mol = conn.get(r'\SOLPS::TOP.SNAPSHOT.EMISSMOL').data()[:]
    except (MdsException, TypeError):
        halpha_mol = 0

    try:
        halpha_at = conn.get(r'\SOLPS::TOP.SNAPSHOT.EMISS').data()[:]
    except (MdsException, TypeError):
        halpha_at = 0

    halpha_total = halpha_mol + halpha_at

    halpha_wavelength = OpenADAS().wavelength(hydrogen, 0, (3, 2))

    if isinstance(halpha_total, np.ndarray):
        sim.halpha_mol_radiation = PhotonToJ.to(halpha_mol, halpha_wavelength)  # photon s-1 m-3 --> W m-3
        sim.halpha_total_radiation = PhotonToJ.to(halpha_total, halpha_wavelength)  # photon s-1 m-3 --> W m-3

    return sim


def load_mesh_from_mdsplus(mds_connection, MdsException):
    """
    Load the SOLPS mesh geometry for a given MDSplus connection.

    :param mds_connection: MDSplus connection object. Already set to the SOLPS tree with pulse #ID.
    :param mdsExceptions: MDSplus mdsExceptions module for error handling.
    """

    # Load the R, Z coordinates of the cell vertices, original coordinates are (4, 38, 98)
    r = mds_connection.get(r'\TOP.SNAPSHOT.GRID:R').data()
    z = mds_connection.get(r'\TOP.SNAPSHOT.GRID:Z').data()

    vol = mds_connection.get(r'\SOLPS::TOP.SNAPSHOT.VOL').data()

    # Loading neighbouring cell indices
    neighbix = np.zeros(r.shape, dtype=int)
    neighbiy = np.zeros(r.shape, dtype=int)

    neighbix[0] = mds_connection.get(r'\SOLPS::TOP.SNAPSHOT.GRID:LEFTIX').data().astype(int)
    neighbix[1] = mds_connection.get(r'\SOLPS::TOP.SNAPSHOT.GRID:BOTTOMIX').data().astype(int)
    neighbix[2] = mds_connection.get(r'\SOLPS::TOP.SNAPSHOT.GRID:RIGHTIX').data().astype(int)
    neighbix[3] = mds_connection.get(r'\SOLPS::TOP.SNAPSHOT.GRID:TOPIX').data().astype(int)

    neighbiy[0] = mds_connection.get(r'\SOLPS::TOP.SNAPSHOT.GRID:LEFTIY').data().astype(int)
    neighbiy[1] = mds_connection.get(r'\SOLPS::TOP.SNAPSHOT.GRID:BOTTOMIY').data().astype(int)
    neighbiy[2] = mds_connection.get(r'\SOLPS::TOP.SNAPSHOT.GRID:RIGHTIY').data().astype(int)
    neighbiy[3] = mds_connection.get(r'\SOLPS::TOP.SNAPSHOT.GRID:TOPIY').data().astype(int)

    neighbix[neighbix == r.shape[2]] = -1
    neighbiy[neighbiy == r.shape[1]] = -1

    # build mesh object
    mesh = SOLPSMesh(r, z, vol, neighbix, neighbiy)

    #############################
    # Add additional parameters #
    #############################

    # add the vessel geometry
    try:
        vessel = mds_connection.get(r'\SOLPS::TOP.SNAPSHOT.GRID:VESSEL').data()[:]
        mesh.vessel = vessel
    except (MdsException, TypeError):
        pass

    return mesh<|MERGE_RESOLUTION|>--- conflicted
+++ resolved
@@ -158,11 +158,7 @@
 
     total_rad = linerad + brmrad + neurad
 
-<<<<<<< HEAD
-    if isinstance(total_rad, np.ndarray):
-=======
     if np.any(total_rad != 0):
->>>>>>> d9daaad6
         sim.total_radiation = total_rad / mesh.vol
 
     ########################################
